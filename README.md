--- conflicted
+++ resolved
@@ -1,5 +1 @@
-<<<<<<< HEAD
 # This is official repository of 'FairSHAP: Preprocessing for Fairness Through Attribution-Based Data Augmentation'
-=======
-# FairSHAP
->>>>>>> a95e6312
